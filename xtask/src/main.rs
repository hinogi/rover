use anyhow::Result;
use clap::Parser;
use console::style;

mod commands;

pub(crate) mod target;
pub(crate) mod tools;
pub(crate) mod utils;

#[tokio::main]
async fn main() -> Result<()> {
    Xtask::parse().run().await
}

#[derive(Debug, Parser)]
#[command(
    name = "xtask",
    about = "Workflows used locally and in CI for developing Rover"
)]
struct Xtask {
    #[clap(subcommand)]
    pub command: Command,
}

#[derive(Debug, Parser)]
pub enum Command {
    /// Spin up a local development server for editing documentation
    Docs(commands::Docs),

    /// Build Rover's binaries for distribution
    Dist(commands::Dist),

    /// Packages Rover's binaries into an archive
    Package(commands::Package),

    /// Run linters for Rover
    Lint(commands::Lint),

    /// Run Security Checks for Rover
    SecurityChecks(commands::SecurityCheck),

    /// Prepare Rover for a release
    Prep(commands::Prep),

    /// Run all available tests for Rover
    Test(commands::Test),

    /// Run only unit tests for Rover
    UnitTest(commands::UnitTest),

    /// Run supergraph-demo with a local Rover build
    IntegrationTest(commands::IntegrationTest),

    /// Trigger Github actions and wait for their completion
    GithubActions(commands::GithubActions),
}

impl Xtask {
    pub async fn run(&self) -> Result<()> {
        match &self.command {
            Command::Docs(command) => command.run(),
            Command::Dist(command) => command.run(),
            Command::Lint(command) => command.run().await,
            Command::UnitTest(command) => command.run(),
            Command::IntegrationTest(command) => command.run(),
            Command::Test(command) => command.run(),
            Command::Prep(command) => command.run().await,
            Command::Package(command) => command.run(),
            Command::SecurityChecks(command) => command.run(),
<<<<<<< HEAD
            Command::GithubActions(command) => command.run().await,
            Command::Smoke(command) => command.run().await,
=======
            Command::GithubActions(command) => {
                tokio::runtime::Runtime::new()?.block_on(command.run())
            }
>>>>>>> d771cbee
        }?;
        eprintln!("{}", style("Success!").green().bold());
        Ok(())
    }
}<|MERGE_RESOLUTION|>--- conflicted
+++ resolved
@@ -68,14 +68,9 @@
             Command::Prep(command) => command.run().await,
             Command::Package(command) => command.run(),
             Command::SecurityChecks(command) => command.run(),
-<<<<<<< HEAD
             Command::GithubActions(command) => command.run().await,
             Command::Smoke(command) => command.run().await,
-=======
-            Command::GithubActions(command) => {
-                tokio::runtime::Runtime::new()?.block_on(command.run())
-            }
->>>>>>> d771cbee
+
         }?;
         eprintln!("{}", style("Success!").green().bold());
         Ok(())
