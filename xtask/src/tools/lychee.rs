--- conflicted
+++ resolved
@@ -6,11 +6,8 @@
 use http::StatusCode;
 use lychee_lib::{Client, ClientBuilder, Collector, FileType, Input, InputSource, Request, Uri};
 use std::{collections::HashSet, fs, path::PathBuf, time::Duration};
-<<<<<<< HEAD
 use tokio_stream::StreamExt;
-=======
 use tokio::runtime::Runtime;
->>>>>>> 17066fd9
 
 pub(crate) struct LycheeRunner {
     client: Client,
@@ -48,19 +45,11 @@
 
         let lychee_client = self.client.clone();
 
-<<<<<<< HEAD
         let links: Vec<Request> = Collector::new(None)
             .collect_links(inputs)
             .await
             .collect::<LycheeResult<Vec<_>>>()
             .await?;
-=======
-        rt.block_on(async move {
-            let links: Vec<Request> = Collector::new(None)
-                .collect_links(inputs)
-                .try_collect()
-                .await?;
->>>>>>> 17066fd9
 
         let failed_link_futures: Vec<_> = links
             .into_iter()
@@ -76,9 +65,13 @@
             }
         }
 
-<<<<<<< HEAD
         crate::info!("{} links checked.", links_size);
-=======
+
+        if !failed_checks.is_empty() {
+            for failed_check in failed_checks {
+                crate::info!("❌ {}", failed_check.as_str());
+            }
+
             crate::info!("{} links checked.", links_size);
 
             if !failed_checks.is_empty() {
@@ -92,17 +85,14 @@
                         failed_check.0.as_str()
                     );
                 }
->>>>>>> 17066fd9
-
-        if !failed_checks.is_empty() {
-            for failed_check in failed_checks {
-                crate::info!("❌ {}", failed_check.as_str());
-            }
-
-            Err(anyhow!("Some links in markdown documentation are down."))
-        } else {
-            Ok(())
-        }
+
+                Err(anyhow!("Some links in markdown documentation are down."))
+            } else {
+                Ok(())
+            }
+        })?;
+
+        Ok(())
     }
 }
 
