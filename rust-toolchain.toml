--- conflicted
+++ resolved
@@ -1,7 +1,3 @@
 [toolchain]
-<<<<<<< HEAD
-channel = "1.62.1"
-=======
 channel = "1.63.0"
->>>>>>> eacc5863
 components = [ "rustfmt", "clippy" ]