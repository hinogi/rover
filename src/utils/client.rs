use core::fmt;
use std::{io, str::FromStr, time::Duration};

use crate::{options::ProfileOpt, PKG_NAME, PKG_VERSION};
use anyhow::Result;

use houston as config;
use reqwest::Client;
use rover_client::blocking::StudioClient;

use serde::Serialize;

/// the Apollo graph registry's production API endpoint
const STUDIO_PROD_API_ENDPOINT: &str = "https://api.apollographql.com/graphql";

#[derive(Debug, Clone, Copy)]
pub struct ClientBuilder {
    accept_invalid_certs: bool,
    accept_invalid_hostnames: bool,
    timeout: Option<std::time::Duration>,
}

impl Default for ClientBuilder {
    fn default() -> Self {
        Self::new()
    }
}

impl ClientBuilder {
    pub fn new() -> Self {
        Self {
            accept_invalid_certs: false,
            accept_invalid_hostnames: false,
            timeout: None,
        }
    }

    pub fn accept_invalid_certs(self, value: bool) -> Self {
        Self {
            accept_invalid_certs: value,
            ..self
        }
    }

    pub fn accept_invalid_hostnames(self, value: bool) -> Self {
        Self {
            accept_invalid_hostnames: value,
            ..self
        }
    }

    pub fn with_timeout(self, timeout: std::time::Duration) -> Self {
        Self {
            timeout: Some(timeout),
            ..self
        }
    }

<<<<<<< HEAD
    pub(crate) fn build(self) -> Result<Client> {
        let mut builder = Client::builder()
=======
    pub(crate) fn build(self) -> reqwest::Result<Client> {
        let client = Client::builder()
>>>>>>> 17066fd9
            .gzip(true)
            .brotli(true)
            .danger_accept_invalid_certs(self.accept_invalid_certs)
            .danger_accept_invalid_hostnames(self.accept_invalid_hostnames);

        if let Some(timeout) = self.timeout {
            builder = builder.timeout(timeout);
        }

        let client = builder
            .user_agent(format!("{}/{}", PKG_NAME, PKG_VERSION))
            .build()?;

        Ok(client)
    }
}

#[derive(Debug, Copy, Clone, Serialize)]
pub(crate) struct ClientTimeout {
    duration: Duration,
}

impl ClientTimeout {
    pub(crate) fn new(duration_in_seconds: u64) -> ClientTimeout {
        ClientTimeout {
            duration: Duration::from_secs(duration_in_seconds),
        }
    }

    pub(crate) fn get_duration(&self) -> Duration {
        self.duration
    }
}

impl Default for ClientTimeout {
    fn default() -> ClientTimeout {
        ClientTimeout::new(30)
    }
}

impl FromStr for ClientTimeout {
    type Err = io::Error;
    fn from_str(duration_in_secs: &str) -> std::result::Result<ClientTimeout, io::Error> {
        Ok(ClientTimeout::new(duration_in_secs.parse().map_err(
            |e| io::Error::new(io::ErrorKind::InvalidInput, e),
        )?))
    }
}

impl fmt::Display for ClientTimeout {
    fn fmt(&self, f: &mut fmt::Formatter<'_>) -> fmt::Result {
        write!(f, "{}", self.duration.as_secs())
    }
}

#[derive(Debug, Clone)]
pub struct StudioClientConfig {
    pub(crate) config: config::Config,
    client_builder: ClientBuilder,
    uri: String,
    version: String,
    is_sudo: bool,
    client: Option<Client>,
}

impl StudioClientConfig {
    pub fn new(
        override_endpoint: Option<String>,
        config: config::Config,
        is_sudo: bool,
        client_builder: ClientBuilder,
    ) -> StudioClientConfig {
        let version = if cfg!(debug_assertions) {
            format!("{} (dev)", PKG_VERSION)
        } else {
            PKG_VERSION.to_string()
        };

        StudioClientConfig {
            uri: override_endpoint.unwrap_or_else(|| STUDIO_PROD_API_ENDPOINT.to_string()),
            config,
            version,
            client_builder,
            is_sudo,
            client: None,
        }
    }

    pub(crate) fn get_reqwest_client(&self) -> reqwest::Result<Client> {
        if let Some(client) = &self.client {
            Ok(client.clone())
        } else {
            // we can use clone here freely since `reqwest` uses an `Arc` under the hood
            self.client_builder.build()
        }
    }

    #[cfg(feature = "composition-js")]
    pub(crate) fn get_builder(&self) -> ClientBuilder {
        self.client_builder
    }

    pub fn get_authenticated_client(&self, profile_opt: &ProfileOpt) -> Result<StudioClient> {
        let credential = config::Profile::get_credential(&profile_opt.profile_name, &self.config)?;
        Ok(StudioClient::new(
            credential,
            &self.uri,
            &self.version,
            self.is_sudo,
            self.get_reqwest_client()?,
        ))
    }
}<|MERGE_RESOLUTION|>--- conflicted
+++ resolved
@@ -56,13 +56,8 @@
         }
     }
 
-<<<<<<< HEAD
     pub(crate) fn build(self) -> Result<Client> {
         let mut builder = Client::builder()
-=======
-    pub(crate) fn build(self) -> reqwest::Result<Client> {
-        let client = Client::builder()
->>>>>>> 17066fd9
             .gzip(true)
             .brotli(true)
             .danger_accept_invalid_certs(self.accept_invalid_certs)
