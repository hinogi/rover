mod check;
mod delete;
mod fetch;
mod introspect;
mod lint;
mod publish;

use clap::Parser;
pub use introspect::Introspect;
use serde::Serialize;

use crate::options::OutputOpts;
use crate::utils::client::StudioClientConfig;
use crate::{RoverOutput, RoverResult};

use rover_client::shared::GitContext;

#[derive(Debug, Serialize, Parser)]
pub struct Graph {
    #[clap(subcommand)]
    command: Command,
}

#[derive(Debug, Serialize, Parser)]
pub enum Command {
    /// Check for breaking changes in a local graph schema
    /// against a graph schema in the Apollo graph registry
    Check(check::Check),

    /// Delete a graph schema from the Apollo graph registry
    Delete(delete::Delete),

    /// Fetch a graph schema from the Apollo graph registry
    Fetch(fetch::Fetch),

    /// Lint a graph schema
    Lint(lint::Lint),

    /// Publish an updated graph schema to the Apollo graph registry
    Publish(publish::Publish),

    /// Introspect current graph schema.
    Introspect(introspect::Introspect),
}

impl Graph {
    pub async fn run(
        &self,
        client_config: StudioClientConfig,
        git_context: GitContext,
        checks_timeout_seconds: u64,
        output_opts: &OutputOpts,
    ) -> RoverResult<RoverOutput> {
        match &self.command {
            Command::Check(command) => {
                command
                    .run(client_config, git_context, checks_timeout_seconds)
                    .await
            }
<<<<<<< HEAD
            Command::Delete(command) => command.run(client_config).await,
            Command::Fetch(command) => command.run(client_config).await,
            Command::Lint(command) => command.run(client_config).await,
            Command::Publish(command) => command.run(client_config, git_context).await,
            Command::Introspect(command) => {
                command
                    .run(client_config.get_reqwest_client()?, output_opts)
                    .await
            }
=======
            Command::Delete(command) => command.run(client_config),
            Command::Fetch(command) => command.run(client_config),
            Command::Lint(command) => command.run(client_config),
            Command::Publish(command) => command.run(client_config, git_context),
            Command::Introspect(command) => command.run(
                client_config.get_reqwest_client()?,
                output_opts,
                client_config.retry_period,
            ),
>>>>>>> d3bc90bd
        }
    }
}<|MERGE_RESOLUTION|>--- conflicted
+++ resolved
@@ -10,7 +10,7 @@
 use serde::Serialize;
 
 use crate::options::OutputOpts;
-use crate::utils::client::StudioClientConfig;
+use crate::utils::client::{self, StudioClientConfig};
 use crate::{RoverOutput, RoverResult};
 
 use rover_client::shared::GitContext;
@@ -57,27 +57,19 @@
                     .run(client_config, git_context, checks_timeout_seconds)
                     .await
             }
-<<<<<<< HEAD
             Command::Delete(command) => command.run(client_config).await,
             Command::Fetch(command) => command.run(client_config).await,
             Command::Lint(command) => command.run(client_config).await,
             Command::Publish(command) => command.run(client_config, git_context).await,
             Command::Introspect(command) => {
                 command
-                    .run(client_config.get_reqwest_client()?, output_opts)
+                    .run(
+                        client_config.get_reqwest_client()?,
+                        output_opts,
+                        client_config.retry_period,
+                    )
                     .await
             }
-=======
-            Command::Delete(command) => command.run(client_config),
-            Command::Fetch(command) => command.run(client_config),
-            Command::Lint(command) => command.run(client_config),
-            Command::Publish(command) => command.run(client_config, git_context),
-            Command::Introspect(command) => command.run(
-                client_config.get_reqwest_client()?,
-                output_opts,
-                client_config.retry_period,
-            ),
->>>>>>> d3bc90bd
         }
     }
 }