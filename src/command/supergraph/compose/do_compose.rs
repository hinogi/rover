--- conflicted
+++ resolved
@@ -216,13 +216,9 @@
         )
     }
 
-<<<<<<< HEAD
+    #[rstest]
     #[tokio::test]
     async fn it_errs_on_invalid_subgraph_path() {
-=======
-    #[rstest]
-    fn it_errs_on_invalid_subgraph_path() {
->>>>>>> 17066fd9
         let raw_good_yaml = r#"subgraphs:
   films:
     routing_url: https://films.example.com
@@ -247,13 +243,11 @@
         .is_err())
     }
 
-<<<<<<< HEAD
+    #[rstest]
     #[tokio::test]
     async fn it_can_get_subgraph_definitions_from_fs() {
-=======
     #[rstest]
     fn it_can_get_subgraph_definitions_from_fs() {
->>>>>>> 17066fd9
         let raw_good_yaml = r#"subgraphs:
   films:
     routing_url: https://films.example.com
@@ -283,13 +277,9 @@
         .is_ok())
     }
 
-<<<<<<< HEAD
+    #[rstest]
     #[tokio::test]
     async fn it_can_compute_relative_schema_paths() {
-=======
-    #[rstest]
-    fn it_can_compute_relative_schema_paths() {
->>>>>>> 17066fd9
         let raw_good_yaml = r#"subgraphs:
   films:
     routing_url: https://films.example.com
