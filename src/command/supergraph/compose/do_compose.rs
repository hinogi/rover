use std::{fs::File, io::Write, process::Command, str};

use anyhow::{anyhow, Context};
use apollo_federation_types::config::FederationVersion::LatestFedTwo;
use apollo_federation_types::config::SupergraphConfig;
use apollo_federation_types::{
    build::BuildResult,
    config::{FederationVersion, PluginVersion},
};
use camino::Utf8PathBuf;
use clap::{Args, Parser};
use serde::Serialize;

use rover_client::shared::GraphRef;
use rover_client::RoverClientError;
use rover_std::Emoji;

use crate::utils::supergraph_config::get_supergraph_config;
use crate::utils::{client::StudioClientConfig, parsers::FileDescriptorType};
use crate::{
    command::{
        install::{Install, Plugin},
        supergraph::compose::CompositionOutput,
    },
    options::PluginOpts,
    RoverError, RoverErrorSuggestion, RoverOutput, RoverResult,
};

#[derive(Debug, Serialize, Parser)]
pub struct Compose {
    #[clap(flatten)]
    opts: SupergraphComposeOpts,
}

#[derive(Args, Debug, Serialize)]
#[group(required = true)]
pub struct SupergraphConfigSource {
    /// The relative path to the supergraph configuration file. You can pass `-` to use stdin instead of a file.
    #[serde(skip_serializing)]
    #[arg(long = "config", conflicts_with = "graph_ref")]
    supergraph_yaml: Option<FileDescriptorType>,

    /// A [`GraphRef`] that is accessible in Apollo Studio.
    /// This is used to initialize your supergraph with the values contained in this variant.
    ///
    /// This is analogous to providing a supergraph.yaml file with references to your graph variant in studio.
    ///
    /// If used in conjunction with `--config`, the values presented in the supergraph.yaml will take precedence over these values.
    #[arg(long = "graph-ref", conflicts_with = "supergraph_yaml")]
    graph_ref: Option<GraphRef>,
}

#[derive(Debug, Serialize, Parser)]
pub struct SupergraphComposeOpts {
    #[clap(flatten)]
    pub plugin_opts: PluginOpts,

    #[clap(flatten)]
    pub supergraph_config_source: SupergraphConfigSource,

    /// The version of Apollo Federation to use for composition
    #[arg(long = "federation-version")]
    federation_version: Option<FederationVersion>,
}

impl Compose {
    pub fn new(compose_opts: PluginOpts) -> Self {
        Self {
            opts: SupergraphComposeOpts {
                plugin_opts: compose_opts,
                federation_version: Some(LatestFedTwo),
                supergraph_config_source: SupergraphConfigSource {
                    supergraph_yaml: Some(FileDescriptorType::File("RAM".into())),
                    graph_ref: None,
                },
            },
        }
    }

    pub(crate) async fn maybe_install_supergraph(
        &self,
        override_install_path: Option<Utf8PathBuf>,
        client_config: StudioClientConfig,
        federation_version: FederationVersion,
    ) -> RoverResult<Utf8PathBuf> {
        let plugin = Plugin::Supergraph(federation_version.clone());
        if federation_version.is_fed_two() {
            self.opts
                .plugin_opts
                .elv2_license_accepter
                .require_elv2_license(&client_config)?;
        }

        // and create our plugin that we may need to install from it
        let install_command = Install {
            force: false,
            plugin: Some(plugin),
            elv2_license_accepter: self.opts.plugin_opts.elv2_license_accepter,
        };

        // maybe do the install, maybe find a pre-existing installation, maybe fail
<<<<<<< HEAD
        let plugin_exe = install_command
            .get_versioned_plugin(
                override_install_path,
                client_config,
                self.opts.plugin_opts.skip_update,
            )
            .await?;
=======
        let plugin_exe = install_command.get_versioned_plugin(
            override_install_path,
            client_config,
            self.opts.plugin_opts.skip_update,
        )?;
>>>>>>> d3bc90bd
        Ok(plugin_exe)
    }

    pub async fn run(
        &self,
        override_install_path: Option<Utf8PathBuf>,
        client_config: StudioClientConfig,
    ) -> RoverResult<RoverOutput> {
        let mut supergraph_config = get_supergraph_config(
            &self.opts.supergraph_config_source.graph_ref,
            &self.opts.supergraph_config_source.supergraph_yaml.clone(),
            &self.opts.federation_version.clone().unwrap_or(LatestFedTwo),
            client_config.clone(),
            &self.opts.plugin_opts.profile,
<<<<<<< HEAD
        )
        .await?
        // WARNING: remove this unwrap
=======
        )?
>>>>>>> d3bc90bd
        .unwrap();
        self.compose(override_install_path, client_config, &mut supergraph_config)
            .await
    }

    pub async fn compose(
        &self,
        override_install_path: Option<Utf8PathBuf>,
        client_config: StudioClientConfig,
        supergraph_config: &mut SupergraphConfig,
    ) -> RoverResult<RoverOutput> {
        let output = self
            .exec(override_install_path, client_config, supergraph_config)
            .await?;
        Ok(RoverOutput::CompositionResult(output))
    }

    pub async fn exec(
        &self,
        override_install_path: Option<Utf8PathBuf>,
        client_config: StudioClientConfig,
        supergraph_config: &mut SupergraphConfig,
    ) -> RoverResult<CompositionOutput> {
        // first, grab the _actual_ federation version from the config we just resolved
        // (this will always be `Some` as long as we have created with `resolve_supergraph_yaml` so it is safe to unwrap)
        let federation_version = supergraph_config.get_federation_version().unwrap();
        let exe = self
            .maybe_install_supergraph(
                override_install_path,
                client_config,
                federation_version.clone(),
            )
            .await?;

        // _then_, overwrite the federation_version with _only_ the major version
        // before sending it to the supergraph plugin.
        // we do this because the supergraph binaries _only_ check if the major version is correct
        // and we may want to introduce other semver things in the future.
        // this technique gives us forward _and_ backward compatibility
        // because the supergraph plugin itself only has to parse "federation_version: 1" or "federation_version: 2"
        let v = match federation_version.get_major_version() {
            0 | 1 => FederationVersion::LatestFedOne,
            2 => FederationVersion::LatestFedTwo,
            _ => unreachable!("This version of Rover does not support major versions of federation other than 1 and 2.")
        };
        supergraph_config.set_federation_version(v);
        let num_subgraphs = supergraph_config.get_subgraph_definitions()?.len();
        let supergraph_config_yaml = serde_yaml::to_string(&supergraph_config)?;
        let dir = tempfile::Builder::new().prefix("supergraph").tempdir()?;
        tracing::debug!("temp dir created at {}", dir.path().display());
        let yaml_path = Utf8PathBuf::try_from(dir.path().join("config.yml"))?;
        let mut f = File::create(&yaml_path)?;
        f.write_all(supergraph_config_yaml.as_bytes())?;
        f.sync_all()?;
        tracing::debug!("config file written to {}", &yaml_path);

        let federation_version = Self::extract_federation_version(&exe);

        eprintln!(
            "{}composing supergraph with Federation {}",
            Emoji::Compose,
            &federation_version
        );

        let output = Command::new(&exe)
            .args(["compose", yaml_path.as_ref()])
            .output()
            .context("Failed to execute command")?;
        let stdout = str::from_utf8(&output.stdout)
            .with_context(|| format!("Could not parse output of `{} compose`", &exe))?;

        match serde_json::from_str::<BuildResult>(stdout) {
            Ok(build_result) => match build_result {
                Ok(build_output) => Ok(CompositionOutput {
                    hints: build_output.hints,
                    supergraph_sdl: build_output.supergraph_sdl,
                    federation_version: Some(federation_version.to_string()),
                }),
                Err(build_errors) => Err(RoverError::from(RoverClientError::BuildErrors {
                    source: build_errors,
                    num_subgraphs,
                })),
            },
            Err(bad_json) => Err(anyhow!("{}", bad_json))
                .with_context(|| anyhow!("{} compose output: {}", &exe, stdout))
                .with_context(|| anyhow!("Output from `{} compose` was malformed.", &exe))
                .map_err(|e| {
                    let mut error = RoverError::new(e);
                    error.set_suggestion(RoverErrorSuggestion::SubmitIssue);
                    error
                }),
        }
    }

    fn extract_federation_version(exe: &Utf8PathBuf) -> &str {
        let file_name = exe.file_name().unwrap();
        let without_exe = file_name.strip_suffix(".exe").unwrap_or(file_name);
        without_exe
            .strip_prefix("supergraph-")
            .unwrap_or(without_exe)
    }
}

#[cfg(test)]
mod tests {
    use rstest::rstest;
    use speculoos::assert_that;

    use super::*;

<<<<<<< HEAD
    fn get_studio_config() -> StudioClientConfig {
        let tmp_home = TempDir::new().unwrap();
        let tmp_path = Utf8PathBuf::try_from(tmp_home.path().to_path_buf()).unwrap();
        StudioClientConfig::new(
            None,
            Config::new(Some(&tmp_path), None).unwrap(),
            false,
            ClientBuilder::default(),
        )
    }

    #[rstest]
    #[tokio::test]
    async fn it_errs_on_invalid_subgraph_path() {
        let raw_good_yaml = r#"subgraphs:
  films:
    routing_url: https://films.example.com
    schema:
      file: ./films-do-not-exist.graphql
  people:
    routing_url: https://people.example.com
    schema:
      file: ./people-do-not-exist.graphql"#;
        let tmp_home = TempDir::new().unwrap();
        let mut config_path = Utf8PathBuf::try_from(tmp_home.path().to_path_buf()).unwrap();
        config_path.push("config.yaml");
        fs::write(&config_path, raw_good_yaml).unwrap();
        assert!(resolve_supergraph_yaml(
            &FileDescriptorType::File(config_path),
            get_studio_config(),
            &ProfileOpt {
                profile_name: "profile".to_string()
            }
        )
        .await
        .is_err())
    }

    #[rstest]
    #[tokio::test]
    async fn it_can_get_subgraph_definitions_from_fs() {
        let raw_good_yaml = r#"subgraphs:
  films:
    routing_url: https://films.example.com
    schema:
      file: ./films.graphql
  people:
    routing_url: https://people.example.com
    schema:
      file: ./people.graphql"#;
        let tmp_home = TempDir::new().unwrap();
        let mut config_path = Utf8PathBuf::try_from(tmp_home.path().to_path_buf()).unwrap();
        config_path.push("config.yaml");
        fs::write(&config_path, raw_good_yaml).unwrap();
        let tmp_dir = config_path.parent().unwrap().to_path_buf();
        let films_path = tmp_dir.join("films.graphql");
        let people_path = tmp_dir.join("people.graphql");
        fs::write(films_path, "there is something here").unwrap();
        fs::write(people_path, "there is also something here").unwrap();
        assert!(resolve_supergraph_yaml(
            &FileDescriptorType::File(config_path),
            get_studio_config(),
            &ProfileOpt {
                profile_name: "profile".to_string()
            }
        )
        .await
        .is_ok())
    }

    #[rstest]
    #[tokio::test]
    async fn it_can_compute_relative_schema_paths() {
        let raw_good_yaml = r#"subgraphs:
  films:
    routing_url: https://films.example.com
    schema:
      file: ../../films.graphql
  people:
    routing_url: https://people.example.com
    schema:
        file: ../../people.graphql"#;
        let tmp_home = TempDir::new().unwrap();
        let tmp_dir = Utf8PathBuf::try_from(tmp_home.path().to_path_buf()).unwrap();
        let mut config_path = tmp_dir.clone();
        config_path.push("layer");
        config_path.push("layer");
        fs::create_dir_all(&config_path).unwrap();
        config_path.push("config.yaml");
        fs::write(&config_path, raw_good_yaml).unwrap();
        let films_path = tmp_dir.join("films.graphql");
        let people_path = tmp_dir.join("people.graphql");
        fs::write(films_path, "there is something here").unwrap();
        fs::write(people_path, "there is also something here").unwrap();
        let subgraph_definitions = resolve_supergraph_yaml(
            &FileDescriptorType::File(config_path),
            get_studio_config(),
            &ProfileOpt {
                profile_name: "profile".to_string(),
            },
        )
        .await;

        let subgraph_definitions = subgraph_definitions
            .unwrap()
            .get_subgraph_definitions()
            .unwrap();
        let film_subgraph = subgraph_definitions.first().unwrap();
        let people_subgraph = subgraph_definitions.get(1).unwrap();

        assert_eq!(film_subgraph.name, "films");
        assert_eq!(film_subgraph.url, "https://films.example.com");
        assert_eq!(film_subgraph.sdl, "there is something here");
        assert_eq!(people_subgraph.name, "people");
        assert_eq!(people_subgraph.url, "https://people.example.com");
        assert_eq!(people_subgraph.sdl, "there is also something here");
    }

=======
>>>>>>> d3bc90bd
    #[rstest]
    #[case::simple_binary("a/b/c/d/supergraph-v2.8.5", "v2.8.5")]
    #[case::simple_windows_binary("a/b/supergraph-v2.9.1.exe", "v2.9.1")]
    #[case::complicated_semver(
        "a/b/supergraph-v1.2.3-SNAPSHOT.123+asdf",
        "v1.2.3-SNAPSHOT.123+asdf"
    )]
    #[case::complicated_semver_windows(
        "a/b/supergraph-v1.2.3-SNAPSHOT.123+asdf.exe",
        "v1.2.3-SNAPSHOT.123+asdf"
    )]
    fn it_can_extract_a_version_correctly(#[case] file_path: &str, #[case] expected_value: &str) {
        let mut fake_path = Utf8PathBuf::new();
        fake_path.push(file_path);
        let result = Compose::extract_federation_version(&fake_path);
        assert_that(&result).is_equal_to(expected_value);
    }
}<|MERGE_RESOLUTION|>--- conflicted
+++ resolved
@@ -99,7 +99,6 @@
         };
 
         // maybe do the install, maybe find a pre-existing installation, maybe fail
-<<<<<<< HEAD
         let plugin_exe = install_command
             .get_versioned_plugin(
                 override_install_path,
@@ -107,13 +106,6 @@
                 self.opts.plugin_opts.skip_update,
             )
             .await?;
-=======
-        let plugin_exe = install_command.get_versioned_plugin(
-            override_install_path,
-            client_config,
-            self.opts.plugin_opts.skip_update,
-        )?;
->>>>>>> d3bc90bd
         Ok(plugin_exe)
     }
 
@@ -128,13 +120,9 @@
             &self.opts.federation_version.clone().unwrap_or(LatestFedTwo),
             client_config.clone(),
             &self.opts.plugin_opts.profile,
-<<<<<<< HEAD
         )
         .await?
         // WARNING: remove this unwrap
-=======
-        )?
->>>>>>> d3bc90bd
         .unwrap();
         self.compose(override_install_path, client_config, &mut supergraph_config)
             .await
@@ -245,127 +233,6 @@
 
     use super::*;
 
-<<<<<<< HEAD
-    fn get_studio_config() -> StudioClientConfig {
-        let tmp_home = TempDir::new().unwrap();
-        let tmp_path = Utf8PathBuf::try_from(tmp_home.path().to_path_buf()).unwrap();
-        StudioClientConfig::new(
-            None,
-            Config::new(Some(&tmp_path), None).unwrap(),
-            false,
-            ClientBuilder::default(),
-        )
-    }
-
-    #[rstest]
-    #[tokio::test]
-    async fn it_errs_on_invalid_subgraph_path() {
-        let raw_good_yaml = r#"subgraphs:
-  films:
-    routing_url: https://films.example.com
-    schema:
-      file: ./films-do-not-exist.graphql
-  people:
-    routing_url: https://people.example.com
-    schema:
-      file: ./people-do-not-exist.graphql"#;
-        let tmp_home = TempDir::new().unwrap();
-        let mut config_path = Utf8PathBuf::try_from(tmp_home.path().to_path_buf()).unwrap();
-        config_path.push("config.yaml");
-        fs::write(&config_path, raw_good_yaml).unwrap();
-        assert!(resolve_supergraph_yaml(
-            &FileDescriptorType::File(config_path),
-            get_studio_config(),
-            &ProfileOpt {
-                profile_name: "profile".to_string()
-            }
-        )
-        .await
-        .is_err())
-    }
-
-    #[rstest]
-    #[tokio::test]
-    async fn it_can_get_subgraph_definitions_from_fs() {
-        let raw_good_yaml = r#"subgraphs:
-  films:
-    routing_url: https://films.example.com
-    schema:
-      file: ./films.graphql
-  people:
-    routing_url: https://people.example.com
-    schema:
-      file: ./people.graphql"#;
-        let tmp_home = TempDir::new().unwrap();
-        let mut config_path = Utf8PathBuf::try_from(tmp_home.path().to_path_buf()).unwrap();
-        config_path.push("config.yaml");
-        fs::write(&config_path, raw_good_yaml).unwrap();
-        let tmp_dir = config_path.parent().unwrap().to_path_buf();
-        let films_path = tmp_dir.join("films.graphql");
-        let people_path = tmp_dir.join("people.graphql");
-        fs::write(films_path, "there is something here").unwrap();
-        fs::write(people_path, "there is also something here").unwrap();
-        assert!(resolve_supergraph_yaml(
-            &FileDescriptorType::File(config_path),
-            get_studio_config(),
-            &ProfileOpt {
-                profile_name: "profile".to_string()
-            }
-        )
-        .await
-        .is_ok())
-    }
-
-    #[rstest]
-    #[tokio::test]
-    async fn it_can_compute_relative_schema_paths() {
-        let raw_good_yaml = r#"subgraphs:
-  films:
-    routing_url: https://films.example.com
-    schema:
-      file: ../../films.graphql
-  people:
-    routing_url: https://people.example.com
-    schema:
-        file: ../../people.graphql"#;
-        let tmp_home = TempDir::new().unwrap();
-        let tmp_dir = Utf8PathBuf::try_from(tmp_home.path().to_path_buf()).unwrap();
-        let mut config_path = tmp_dir.clone();
-        config_path.push("layer");
-        config_path.push("layer");
-        fs::create_dir_all(&config_path).unwrap();
-        config_path.push("config.yaml");
-        fs::write(&config_path, raw_good_yaml).unwrap();
-        let films_path = tmp_dir.join("films.graphql");
-        let people_path = tmp_dir.join("people.graphql");
-        fs::write(films_path, "there is something here").unwrap();
-        fs::write(people_path, "there is also something here").unwrap();
-        let subgraph_definitions = resolve_supergraph_yaml(
-            &FileDescriptorType::File(config_path),
-            get_studio_config(),
-            &ProfileOpt {
-                profile_name: "profile".to_string(),
-            },
-        )
-        .await;
-
-        let subgraph_definitions = subgraph_definitions
-            .unwrap()
-            .get_subgraph_definitions()
-            .unwrap();
-        let film_subgraph = subgraph_definitions.first().unwrap();
-        let people_subgraph = subgraph_definitions.get(1).unwrap();
-
-        assert_eq!(film_subgraph.name, "films");
-        assert_eq!(film_subgraph.url, "https://films.example.com");
-        assert_eq!(film_subgraph.sdl, "there is something here");
-        assert_eq!(people_subgraph.name, "people");
-        assert_eq!(people_subgraph.url, "https://people.example.com");
-        assert_eq!(people_subgraph.sdl, "there is also something here");
-    }
-
-=======
->>>>>>> d3bc90bd
     #[rstest]
     #[case::simple_binary("a/b/c/d/supergraph-v2.8.5", "v2.8.5")]
     #[case::simple_windows_binary("a/b/supergraph-v2.9.1.exe", "v2.9.1")]
