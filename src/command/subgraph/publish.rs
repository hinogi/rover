use std::io::{self, IsTerminal};

use anyhow::anyhow;
use clap::Parser;
use futures::Future;
use reqwest::Url;
use rover_client::operations::subgraph::routing_url::{self, SubgraphRoutingUrlInput};
use serde::Serialize;

use crate::options::{GraphRefOpt, ProfileOpt, SchemaOpt, SubgraphOpt};
use crate::utils::client::StudioClientConfig;
use crate::{RoverError, RoverErrorSuggestion, RoverOutput, RoverResult};

use rover_client::operations::subgraph::publish::{self, SubgraphPublishInput};
use rover_client::shared::GitContext;
use rover_std::Style;

#[derive(Debug, Serialize, Parser)]
pub struct Publish {
    #[clap(flatten)]
    graph: GraphRefOpt,

    #[clap(flatten)]
    subgraph: SubgraphOpt,

    #[clap(flatten)]
    profile: ProfileOpt,

    #[clap(flatten)]
    #[serde(skip_serializing)]
    schema: SchemaOpt,

    /// Indicate whether to convert a non-federated graph into a subgraph
    #[arg(short, long)]
    convert: bool,

    /// Url of a running subgraph that a supergraph can route operations to
    /// (often a deployed subgraph). May be left empty ("") or a placeholder url
    /// if not running a gateway or router in managed federation mode
    #[arg(long)]
    #[serde(skip_serializing)]
    routing_url: Option<String>,

    /// Bypasses warnings and the prompt to confirm publish when the routing url
    /// is invalid in TTY environment. In a future major version, this flag will
    /// be required to publish in a non-TTY environment. For now it will warn
    /// and publish anyway.
    #[arg(long)]
    allow_invalid_routing_url: bool,

    /// This is shorthand for `--routing-url "" --allow-invalid-routing-url`.
    #[arg(long)]
    no_url: bool,
}

impl Publish {
    pub async fn run(
        &self,
        client_config: StudioClientConfig,
        git_context: GitContext,
    ) -> RoverResult<RoverOutput> {
        let client = client_config.get_authenticated_client(&self.profile)?;

        let url = Self::determine_routing_url(
            self.no_url,
            &self.routing_url,
            self.allow_invalid_routing_url,
            || async {
                Ok(routing_url::run(
                    SubgraphRoutingUrlInput {
                        graph_ref: self.graph.graph_ref.clone(),
                        subgraph_name: self.subgraph.subgraph_name.clone(),
                    },
                    &client,
                )
                .await?)
            },
            &mut io::stderr(),
            &mut io::stdin(),
            io::stderr().is_terminal() && io::stdin().is_terminal(),
        )
        .await?;

        eprintln!(
            "Publishing SDL to {} (subgraph: {}) using credentials from the {} profile.",
            Style::Link.paint(self.graph.graph_ref.to_string()),
            Style::Link.paint(&self.subgraph.subgraph_name),
            Style::Command.paint(&self.profile.profile_name)
        );

        let schema = self
            .schema
            .read_file_descriptor("SDL", &mut std::io::stdin())?;

        tracing::debug!("Publishing \n{}", &schema);

        let publish_response = publish::run(
            SubgraphPublishInput {
                graph_ref: self.graph.graph_ref.clone(),
                subgraph: self.subgraph.subgraph_name.clone(),
                url,
                schema,
                git_context,
                convert_to_federated_graph: self.convert,
            },
            &client,
        )
        .await?;

        Ok(RoverOutput::SubgraphPublishResponse {
            graph_ref: self.graph.graph_ref.clone(),
            subgraph: self.subgraph.subgraph_name.clone(),
            publish_response,
        })
    }

    async fn determine_routing_url<F, G>(
        no_url: bool,
        routing_url: &Option<String>,
        allow_invalid_routing_url: bool,

        // For testing purposes, we pass in a closure for fetching the
        // routing url from GraphOS
        fetch: F,
        // For testing purposes, we pass in stub `Write`er and `Read`ers to
        // simulate input and verify output.
        writer: &mut impl io::Write,
        reader: &mut impl io::Read,
        // Simulate a CI environment (non-TTY) for testing
        is_atty: bool,
    ) -> RoverResult<Option<String>>
    where
        F: Fn() -> G,
        G: Future<Output = RoverResult<String>>,
    {
        if no_url && routing_url.is_some() {
            return Err(RoverError::new(anyhow!(
                "You cannot use --no-url and --routing-url at the same time."
            )));
        }

        // if --allow-invalid-routing-url is not provided, we need to inspect
        // the URL and possibly prompt the user to publish. this does nothing
        // if the routing url is not provided.
        if !no_url && !allow_invalid_routing_url {
            Self::handle_maybe_invalid_routing_url(routing_url, writer, reader, is_atty)?;
        }

        // don't bother fetching and validating an existing routing url if
        // --no-url is set
        let mut routing_url = routing_url.clone();
        if !no_url && routing_url.is_none() {
            let fetch_response = fetch().await?;
            Self::handle_maybe_invalid_routing_url(
                &Some(fetch_response.clone()),
                writer,
                reader,
                is_atty,
            )?;
            routing_url = Some(fetch_response)
        }

        if let Some(routing_url) = routing_url {
            Ok(Some(routing_url))
        } else if no_url {
            // --no-url is shorthand for --routing-url ""
            Ok(Some("".to_string()))
        } else {
            Ok(None)
        }
    }

    fn handle_maybe_invalid_routing_url(
        maybe_invalid_routing_url: &Option<String>,
        // For testing purposes, we pass in stub `Write`er and `Read`ers to
        // simulate input and verify output.
        writer: &mut impl io::Write,
        reader: &mut impl io::Read,
        // Simulate a CI environment (non-TTY) for testing
        is_atty: bool,
    ) -> RoverResult<()> {
        // if a --routing-url is provided AND the URL is unparsable,
        // we need to warn and prompt the user, else we can assume a publish
        if let Some(routing_url) = maybe_invalid_routing_url {
            match Url::parse(routing_url) {
                Ok(parsed_url) => {
                    tracing::debug!("Parsed URL: {}", parsed_url.to_string());
                    let reason = format!("`{}` is not a valid routing URL. The `{}` protocol is not supported by the router. Valid protocols are `http` and `https`.", Style::Link.paint(routing_url), &parsed_url.scheme());
                    if !["http", "https", "unix"].contains(&parsed_url.scheme()) {
                        if is_atty {
                            Self::prompt_for_publish(
                                format!("{reason} Continuing the publish will make this subgraph unreachable by your supergraph. Would you still like to publish?").as_str(),
                                reader,
                                writer,
                            )?;
                        } else {
                            Self::non_tty_hard_error(&reason)?;
                        }
                    } else if let Some(host) = parsed_url.host_str() {
                        if ["localhost", "127.0.0.1"].contains(&host) {
                            let reason = format!("The host `{}` is not routable via the public internet. Continuing the publish will make this subgraph reachable in local environments only.", host);
                            if is_atty {
                                Self::prompt_for_publish(
                                    format!("{reason} Would you still like to publish?").as_str(),
                                    reader,
                                    writer,
                                )?;
                            } else {
                                Self::non_tty_warn_about_local_url(&reason, writer)?;
                            }
                        }
                    }
                }
                Err(parse_error) => {
                    tracing::debug!("Parse error: {}", parse_error.to_string());
                    let reason = format!(
                        "`{}` is not a valid routing URL.",
                        Style::Link.paint(routing_url)
                    );
                    if is_atty {
                        Self::prompt_for_publish(
                        format!("{} Continuing the publish will make this subgraph unreachable by your supergraph. Would you still like to publish?", &reason).as_str(),
                            reader,
                            writer,
                        )?;
                    } else {
                        Self::non_tty_hard_error(&reason)?;
                    }
                }
            }
        }
        Ok(())
    }

    pub fn prompt_for_publish(
        message: &str,
        reader: &mut impl io::Read,
        writer: &mut impl io::Write,
    ) -> RoverResult<Option<bool>> {
        write!(writer, "{} [y/N] ", message)?;
        let mut response = [0];
        reader.read_exact(&mut response)?;
        if std::str::from_utf8(&response).unwrap().to_lowercase() == *"y" {
            Ok(Some(true))
        } else {
            Err(anyhow!("You cancelled a subgraph publish due to an invalid routing url.").into())
        }
    }

    pub fn non_tty_hard_error(reason: &str) -> RoverResult<()> {
        Err(RoverError::new(anyhow!("{reason}"))
            .with_suggestion(RoverErrorSuggestion::AllowInvalidRoutingUrlOrSpecifyValidUrl))
    }

    pub fn non_tty_warn_about_local_url(
        reason: &str,
        writer: &mut dyn io::Write,
    ) -> RoverResult<()> {
        writeln!(writer, "{} {reason}", Style::WarningPrefix.paint("WARN:"),)?;
        Ok(())
    }
}

#[cfg(test)]
mod tests {
    use crate::command::subgraph::publish::Publish;

    #[tokio::test]
    async fn test_no_url() {
        let mut input: &[u8] = &[];
        let mut output: Vec<u8> = Vec::new();
        let result = Publish::determine_routing_url(
            true,
            &None,
            false,
            || async { Ok("".to_string()) },
            &mut output,
            &mut input,
            true,
        )
        .await
        .unwrap();
        assert_eq!(result, Some("".to_string()));
    }

    #[tokio::test]
    async fn test_routing_url_provided() {
        let mut input: &[u8] = &[];
        let mut output: Vec<u8> = Vec::new();
        let result = Publish::determine_routing_url(
            false,
            &Some("https://provided".to_string()),
            false,
            || async { Ok("".to_string()) },
            &mut output,
            &mut input,
            true,
        )
        .await
        .unwrap();
        assert_eq!(result, Some("https://provided".to_string()));
    }

    #[tokio::test]
    async fn test_no_url_and_routing_url_provided() {
        let mut input: &[u8] = &[];
        let mut output: Vec<u8> = Vec::new();
        let result = Publish::determine_routing_url(
            true,
            &Some("https://provided".to_string()),
            false,
            || async { Ok("".to_string()) },
            &mut output,
            &mut input,
            true,
        )
        .await
        .unwrap_err();
        assert_eq!(
            result.message(),
            "You cannot use --no-url and --routing-url at the same time."
        );
    }

    #[tokio::test]
    async fn test_routing_url_not_provided_already_exists() {
        let mut input: &[u8] = &[];
        let mut output: Vec<u8> = Vec::new();
        let result = Publish::determine_routing_url(
            false,
            &None,
            false,
            || async { Ok("https://fromstudio".to_string()) },
            &mut output,
            &mut input,
            true,
        )
        .await
        .unwrap();

        assert_eq!(result, Some("https://fromstudio".to_string()));
    }

    #[tokio::test]
<<<<<<< HEAD
    fn test_routing_url_unix_socket() {
=======
    async fn test_routing_url_unix_socket() {
>>>>>>> 3f8cf954
        let mut input: &[u8] = &[];
        let mut output: Vec<u8> = Vec::new();
        let result = Publish::determine_routing_url(
            false,
            &None,
            false,
            || async { Ok("unix:///path/to/subgraph.sock".to_string()) },
            &mut output,
            &mut input,
            true,
<<<<<<< HEAD
        )
        .await
=======
        ).await
>>>>>>> 3f8cf954
        .unwrap();

        assert_eq!(result, Some("unix:///path/to/subgraph.sock".to_string()));
    }

<<<<<<< HEAD
    #[test]
=======
>>>>>>> 3f8cf954
    #[tokio::test]
    async fn test_routing_url_invalid_provided() {
        let mut input = "y".as_bytes();
        let mut output: Vec<u8> = Vec::new();

        let result = Publish::determine_routing_url(
            false,
            &Some("invalid".to_string()),
            false,
            || async { Ok("".to_string()) },
            &mut output,
            &mut input,
            true,
        )
        .await
        .unwrap();

        assert_eq!(result, Some("invalid".to_string()));
        assert!(std::str::from_utf8(&output).unwrap().contains("is not a valid routing URL. Continuing the publish will make this subgraph unreachable by your supergraph. Would you still like to publish?"));
    }

    #[tokio::test]
    async fn test_not_url_invalid_from_studio() {
        let mut input = "y".as_bytes();
        let mut output: Vec<u8> = Vec::new();

        let result = Publish::determine_routing_url(
            true,
            &None,
            false,
            || async { Ok("invalid".to_string()) },
            &mut output,
            &mut input,
            true,
        )
        .await
        .unwrap();

        assert_eq!(result, Some("".to_string()));
        assert!(std::str::from_utf8(&output).unwrap().is_empty());
    }

    #[test]
    fn test_confirm_invalid_url_publish() {
        let mut input = "y".as_bytes();
        let mut output: Vec<u8> = Vec::new();
        let result = Publish::handle_maybe_invalid_routing_url(
            &Some("invalid-url".to_string()),
            &mut output,
            &mut input,
            true,
        );

        assert!(result.is_ok());
        assert!(input.is_empty());
        assert!(std::str::from_utf8(&output).unwrap().contains("is not a valid routing URL. Continuing the publish will make this subgraph unreachable by your supergraph. Would you still like to publish?"));
    }

    #[test]
    fn test_deny_invalid_url_publish() {
        let mut input = "n".as_bytes();
        let mut output: Vec<u8> = Vec::new();
        let result = Publish::handle_maybe_invalid_routing_url(
            &Some("invalid-url".to_string()),
            &mut output,
            &mut input,
            true,
        );

        assert!(result.is_err());
        assert!(result
            .unwrap_err()
            .to_string()
            .contains("You cancelled a subgraph publish due to an invalid routing url."));
        assert!(input.is_empty());
        assert!(std::str::from_utf8(&output).unwrap().contains("is not a valid routing URL. Continuing the publish will make this subgraph unreachable by your supergraph. Would you still like to publish?"));
    }

    #[test]
    fn test_invalid_scheme() {
        let mut input = "y".as_bytes();
        let mut output: Vec<u8> = Vec::new();
        let result = Publish::handle_maybe_invalid_routing_url(
            &Some("ftp://invalid-scheme".to_string()),
            &mut output,
            &mut input,
            true,
        );

        assert!(result.is_ok());
        assert!(input.is_empty());
        assert!(std::str::from_utf8(&output).unwrap().contains(
            "is not a valid routing URL. The `ftp` protocol is not supported by the router. Valid protocols are `http` and `https`."
        ));
    }

    #[test]
    fn test_localhost_tty() {
        let mut input = "y".as_bytes();
        let mut output: Vec<u8> = Vec::new();
        let result = Publish::handle_maybe_invalid_routing_url(
            &Some("http://localhost:8000".to_string()),
            &mut output,
            &mut input,
            true,
        );

        assert!(result.is_ok());
        assert!(input.is_empty());
        assert!(std::str::from_utf8(&output).unwrap().contains(
            "The host `localhost` is not routable via the public internet. Continuing the publish will make this subgraph reachable in local environments only."
        ));
    }

    #[test]
    fn test_localhost_no_tty() {
        let mut input: &[u8] = &[];
        let mut output: Vec<u8> = Vec::new();
        let result = Publish::handle_maybe_invalid_routing_url(
            &Some("http://localhost:8000".to_string()),
            &mut output,
            &mut input,
            false,
        );

        assert!(result.is_ok());
        assert!(input.is_empty());
        assert!(std::str::from_utf8(&output).unwrap().contains(
            "The host `localhost` is not routable via the public internet. Continuing the publish will make this subgraph reachable in local environments only."
        ));
    }

    #[test]
    fn test_invalid_url_no_tty() {
        let mut input: &[u8] = &[];
        let mut output: Vec<u8> = Vec::new();
        let result = Publish::handle_maybe_invalid_routing_url(
            &Some("invalid-url".to_string()),
            &mut output,
            &mut input,
            false,
        );

        assert!(result.is_err());
        assert!(input.is_empty());
        assert!(result
            .unwrap_err()
            .to_string()
            .contains("is not a valid routing URL."));
    }
}<|MERGE_RESOLUTION|>--- conflicted
+++ resolved
@@ -342,11 +342,7 @@
     }
 
     #[tokio::test]
-<<<<<<< HEAD
-    fn test_routing_url_unix_socket() {
-=======
     async fn test_routing_url_unix_socket() {
->>>>>>> 3f8cf954
         let mut input: &[u8] = &[];
         let mut output: Vec<u8> = Vec::new();
         let result = Publish::determine_routing_url(
@@ -357,21 +353,13 @@
             &mut output,
             &mut input,
             true,
-<<<<<<< HEAD
-        )
-        .await
-=======
-        ).await
->>>>>>> 3f8cf954
+        )
+        .await
         .unwrap();
 
         assert_eq!(result, Some("unix:///path/to/subgraph.sock".to_string()));
     }
 
-<<<<<<< HEAD
-    #[test]
-=======
->>>>>>> 3f8cf954
     #[tokio::test]
     async fn test_routing_url_invalid_provided() {
         let mut input = "y".as_bytes();
