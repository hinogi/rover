use std::str::FromStr;
use std::{
    collections::{hash_map::Entry::Vacant, HashMap},
    fmt::Debug,
    io::BufReader,
    net::TcpListener,
};

use anyhow::{anyhow, Context};
use apollo_federation_types::{
    build::SubgraphDefinition,
    config::{FederationVersion, SupergraphConfig},
};
use camino::Utf8PathBuf;
use crossbeam_channel::{bounded, Receiver, Sender};
use interprocess::local_socket::traits::{ListenerExt, Stream};
use interprocess::local_socket::ListenerOptions;
use serde::{Deserialize, Serialize};
use tracing::{info, warn};

use rover_std::Emoji;

use crate::{
    command::dev::{
        compose::ComposeRunner,
        do_dev::log_err_and_continue,
        router::{RouterConfigHandler, RouterRunner},
        OVERRIDE_DEV_COMPOSITION_VERSION,
    },
    options::PluginOpts,
    utils::client::StudioClientConfig,
    RoverError, RoverErrorSuggestion, RoverResult, PKG_VERSION,
};
<<<<<<< HEAD
use anyhow::{anyhow, Context};
use apollo_federation_types::{
    build::SubgraphDefinition,
    config::{FederationVersion, SupergraphConfig},
};
use camino::Utf8PathBuf;
use crossbeam_channel::{bounded, Receiver, Sender};
use futures::TryFutureExt;
use interprocess::local_socket::{LocalSocketListener, LocalSocketStream};
use rover_std::Emoji;
use semver::Version;
use serde::{Deserialize, Serialize};

use std::{collections::HashMap, fmt::Debug, io::BufReader, net::TcpListener};
=======
>>>>>>> 17066fd9

use super::{
    create_socket_name,
    socket::{handle_socket_error, socket_read, socket_write},
    types::{
        CompositionResult, SubgraphEntry, SubgraphKey, SubgraphKeys, SubgraphName, SubgraphSdl,
    },
    FollowerChannel, FollowerMessage, FollowerMessageKind,
};

#[derive(Debug)]
pub struct LeaderSession {
    subgraphs: HashMap<SubgraphKey, SubgraphSdl>,
    raw_socket_name: String,
    compose_runner: ComposeRunner,
    router_runner: Option<RouterRunner>,
    follower_channel: FollowerChannel,
    leader_channel: LeaderChannel,
    federation_version: FederationVersion,
    supergraph_config: Option<SupergraphConfig>,
}

impl LeaderSession {
    /// Create a new [`LeaderSession`] that is responsible for running composition and the router
    /// It listens on a socket for incoming messages for subgraph changes, in addition to watching
    /// its own subgraph
    /// Returns:
    /// Ok(Some(Self)) when successfully initiated
    /// Ok(None) when a LeaderSession already exists for that address
    /// Err(RoverError) when something went wrong.
    pub async fn new(
        override_install_path: Option<Utf8PathBuf>,
        client_config: &StudioClientConfig,
        leader_channel: LeaderChannel,
        follower_channel: FollowerChannel,
        plugin_opts: PluginOpts,
        supergraph_config: &Option<SupergraphConfig>,
        router_config_handler: RouterConfigHandler,
    ) -> RoverResult<Option<Self>> {
        let raw_socket_name = router_config_handler.get_raw_socket_name();
        let router_socket_addr = router_config_handler.get_router_address();
        let socket_name = create_socket_name(&raw_socket_name)?;

        if let Ok(stream) = Stream::connect(socket_name.clone()) {
            // write to the socket, so we don't make the other session deadlock waiting on a message
            let mut stream = BufReader::new(stream);
            socket_write(&FollowerMessage::health_check(false)?, &mut stream)?;
            let _ = LeaderSession::socket_read(&mut stream);
            // return early so an attached session can be created instead
            return Ok(None);
        }

        tracing::info!("initializing main `rover dev process`");
        // if we can't connect to the socket, we should start it and listen for incoming
        // subgraph events
        //
        // remove the socket file before starting in case it was here from last time
        // if we can't connect to it, it's safe to remove
        let _ = std::fs::remove_file(&raw_socket_name);

        if TcpListener::bind(router_socket_addr).is_err() {
            let mut err =
                RoverError::new(anyhow!("You cannot bind the router to '{}' because that address is already in use by another process on this machine.", &router_socket_addr));
            err.set_suggestion(RoverErrorSuggestion::Adhoc(
                format!("Try setting a different port for the router to bind to with the `--supergraph-port` argument, or shut down the process bound to '{}'.", &router_socket_addr)
            ));
            return Err(err);
        }

        // create a [`ComposeRunner`] that will be in charge of composing our supergraph
        let mut compose_runner = ComposeRunner::new(
            plugin_opts.clone(),
            override_install_path.clone(),
            client_config.clone(),
            router_config_handler.get_supergraph_schema_path(),
        );

        // create a [`RouterRunner`] that we will use to spawn the router when we have a successful composition
        let mut router_runner = RouterRunner::new(
            router_config_handler.get_supergraph_schema_path(),
            router_config_handler.get_router_config_path(),
            plugin_opts.clone(),
            router_socket_addr,
            router_config_handler.get_router_listen_path(),
            override_install_path,
            client_config.clone(),
        );

        let config_fed_version = supergraph_config
            .clone()
            .and_then(|sc| sc.get_federation_version());

        let federation_version = Self::get_federation_version(
            config_fed_version,
            OVERRIDE_DEV_COMPOSITION_VERSION.clone(),
        )?;

<<<<<<< HEAD
        router_runner.maybe_install_router().await?;
        compose_runner
            .maybe_install_supergraph(federation_version.clone())
            .await?;
=======
        // install plugins before proceeding
        router_runner.maybe_install_router()?;
        compose_runner.maybe_install_supergraph(federation_version.clone())?;
>>>>>>> 17066fd9

        router_config_handler.start()?;

        Ok(Some(Self {
            subgraphs: HashMap::new(),
            raw_socket_name,
            compose_runner,
            router_runner: Some(router_runner),
            follower_channel,
            leader_channel,
            federation_version,
            supergraph_config: supergraph_config.clone(),
        }))
    }

    /// Calculates what the correct version of Federation should be, based on the
    /// value of the given environment variable and the supergraph_schema
    ///
    /// The order of precedence is:
    /// Environment Variable -> Schema -> Default (Latest)
    fn get_federation_version(
        sc_config_version: Option<FederationVersion>,
        env_var: Option<String>,
    ) -> RoverResult<FederationVersion> {
        let env_var_version = if let Some(version) = env_var {
            match FederationVersion::from_str(&format!("={}", version)) {
                Ok(v) => Some(v),
                Err(e) => {
                    warn!("could not parse version from environment variable '{:}'", e);
                    info!("will check supergraph schema next...");
                    None
                }
            }
        } else {
            None
        };

        env_var_version.map(Ok).unwrap_or_else(|| {
            Ok(sc_config_version.unwrap_or_else(|| {
                warn!("federation version not found in supergraph schema");
                info!("using latest version instead");
                FederationVersion::LatestFedTwo
            }))
        })
    }

    /// Start the session by watching for incoming subgraph updates and re-composing when needed
    pub async fn listen_for_all_subgraph_updates(
        &mut self,
        ready_sender: futures::channel::mpsc::Sender<()>,
    ) -> RoverResult<()> {
        self.receive_messages_from_attached_sessions()?;
        self.receive_all_subgraph_updates(ready_sender).await;
        Ok(())
    }

    /// Listen for incoming subgraph updates and re-compose the supergraph
    async fn receive_all_subgraph_updates(
        &mut self,
        mut ready_sender: futures::channel::mpsc::Sender<()>,
    ) -> ! {
        ready_sender.try_send(()).unwrap();
        loop {
            tracing::trace!("main session waiting for follower message");
            let follower_message = self.follower_channel.receiver.recv().unwrap();
            let leader_message = self
                .handle_follower_message_kind(follower_message.kind())
                .await;

            if !follower_message.is_from_main_session() {
                leader_message.print();
            }
            let debug_message = format!("could not send message {:?}", &leader_message);
            tracing::trace!("main session sending leader message");

            self.leader_channel
                .sender
                .send(leader_message)
                .expect(&debug_message);
            tracing::trace!("main session sent leader message");
        }
    }

    /// Listen on the socket for incoming [`FollowerMessageKind`] messages.
    fn receive_messages_from_attached_sessions(&self) -> RoverResult<()> {
        let socket_name = create_socket_name(&self.raw_socket_name)?;
        let listener = ListenerOptions::new()
            .name(socket_name)
            .create_sync()
            .with_context(|| {
                format!(
                    "could not start local socket server at {:?}",
                    &self.raw_socket_name
                )
            })?;
        tracing::info!(
            "connected to socket {}, waiting for messages",
            &self.raw_socket_name
        );

        let follower_message_sender = self.follower_channel.sender.clone();
        let leader_message_receiver = self.leader_channel.receiver.clone();
        // Build a Rayon Thread pool
        let tp = rayon::ThreadPoolBuilder::new()
            .num_threads(1)
            .thread_name(|idx| format!("router-leader-{idx}"))
            .build()
            .map_err(|err| {
                RoverError::new(anyhow!("could not create router leader thread pool: {err}",))
            })?;
        tp.spawn(move || {
            listener
                .incoming()
                .filter_map(handle_socket_error)
                .for_each(|stream| {
                    let mut stream = BufReader::new(stream);
                    let follower_message = Self::socket_read(&mut stream);
                    let _ = match follower_message {
                        Ok(message) => {
                            let debug_message = format!("{:?}", &message);
                            tracing::debug!("the main `rover dev` process read a message from the socket, sending an update message on the channel");
                            follower_message_sender.send(message).unwrap_or_else(|_| {
                                panic!("failed to send message on channel: {}", &debug_message)
                            });
                            tracing::debug!("the main `rover dev` process is processing the message from the socket");
                            let leader_message = leader_message_receiver.recv().expect("failed to receive message on the channel");
                            tracing::debug!("the main `rover dev` process is sending the result on the socket");
                            Self::socket_write(leader_message, &mut stream)
                        }
                        Err(e) => {
                            tracing::debug!("the main `rover dev` process could not read incoming socket message, skipping channel update");
                            Err(e)
                        }
                    }.map_err(log_err_and_continue);
                });
        });

        Ok(())
    }

    /// Adds a subgraph to the internal supergraph representation.
    async fn add_subgraph(&mut self, subgraph_entry: &SubgraphEntry) -> LeaderMessageKind {
        let is_first_subgraph = self.subgraphs.is_empty();
        let ((name, url), sdl) = subgraph_entry;
<<<<<<< HEAD
        if self
            .subgraphs
            .get(&(name.to_string(), url.clone()))
            .is_some()
        {
            LeaderMessageKind::error(
                RoverError::new(anyhow!(
                    "subgraph with name '{}' and url '{}' already exists",
                    &name,
                    &url
                ))
                .to_string(),
            )
        } else {
            self.subgraphs
                .insert((name.to_string(), url.clone()), sdl.to_string());
            let composition_result = self.compose().await;
=======

        if let Vacant(e) = self.subgraphs.entry((name.to_string(), url.clone())) {
            e.insert(sdl.to_string());

            // Followers add subgraphs, but sometimes those subgraphs depend on each other
            // (e.g., through extending a type in another subgraph). When that happens,
            // composition fails until _all_ subgraphs are loaded in. This acknowledges the
            // follower's message when we haven't loaded in all the subgraphs, deferring
            // composition until we have at least the number of subgraphs represented in the
            // supergraph.yaml file
            //
            // This applies only when the supergraph.yaml file is present. Without it, we will
            // try composition each time we add a subgraph
            if let Some(supergraph_config) = self.supergraph_config.clone() {
                let subgraphs_from_config = supergraph_config.into_iter();
                if self.subgraphs.len() < subgraphs_from_config.len() {
                    return LeaderMessageKind::MessageReceived;
                }
            }

            let composition_result = self.compose();
>>>>>>> 17066fd9
            if let Err(composition_err) = composition_result {
                LeaderMessageKind::error(composition_err)
            } else if composition_result.transpose().is_some() && !is_first_subgraph {
                LeaderMessageKind::add_subgraph_composition_success(name)
            } else {
                LeaderMessageKind::MessageReceived
            }
        } else {
            LeaderMessageKind::error(
                RoverError::new(anyhow!(
                    "subgraph with name '{}' and url '{}' already exists",
                    &name,
                    &url
                ))
                .to_string(),
            )
        }
    }

    /// Updates a subgraph in the internal supergraph representation.
    async fn update_subgraph(&mut self, subgraph_entry: &SubgraphEntry) -> LeaderMessageKind {
        let ((name, url), sdl) = &subgraph_entry;
        if let Some(prev_sdl) = self.subgraphs.get_mut(&(name.to_string(), url.clone())) {
            if prev_sdl != sdl {
                *prev_sdl = sdl.to_string();
                let composition_result = self.compose().await;
                if let Err(composition_err) = composition_result {
                    LeaderMessageKind::error(composition_err)
                } else if composition_result.transpose().is_some() {
                    LeaderMessageKind::update_subgraph_composition_success(name)
                } else {
                    LeaderMessageKind::message_received()
                }
            } else {
                LeaderMessageKind::message_received()
            }
        } else {
            self.add_subgraph(subgraph_entry).await
        }
    }

    /// Removes a subgraph from the internal subgraph representation.
    async fn remove_subgraph(&mut self, subgraph_name: &SubgraphName) -> LeaderMessageKind {
        let found = self
            .subgraphs
            .keys()
            .find(|(name, _)| name == subgraph_name)
            .cloned();

        if let Some((name, url)) = found {
            self.subgraphs.remove(&(name.to_string(), url));
            let composition_result = self.compose().await;
            if let Err(composition_err) = composition_result {
                LeaderMessageKind::error(composition_err)
            } else if composition_result.transpose().is_some() {
                LeaderMessageKind::remove_subgraph_composition_success(&name)
            } else {
                LeaderMessageKind::message_received()
            }
        } else {
            LeaderMessageKind::message_received()
        }
    }

    /// Reruns composition, which triggers the router to reload.
<<<<<<< HEAD
    async fn compose(&mut self) -> CompositionResult {
        match self
            .compose_runner
            .run(&mut self.supergraph_config())
            .and_then(|maybe_new_schema| async {
=======
    fn compose(&mut self) -> CompositionResult {
        self.compose_runner
            .run(&mut self.supergraph_config_internal_representation())
            .and_then(|maybe_new_schema| {
>>>>>>> 17066fd9
                if maybe_new_schema.is_some() {
                    if let Some(runner) = self.router_runner.as_mut() {
                        if let Err(err) = runner.spawn().await {
                            return Err(err.to_string());
                        }
                    }
                }
                Ok(maybe_new_schema)
            })
            .await
        {
            Ok(res) => Ok(res),
            Err(e) => {
                if let Some(runner) = self.router_runner.as_mut() {
                    let _ = runner.kill().await.map_err(log_err_and_continue);
                }
                Err(e)
            }
        }
    }

    /// Reads a [`FollowerMessage`] from an open socket connection.
    fn socket_read(
        stream: &mut BufReader<interprocess::local_socket::Stream>,
    ) -> RoverResult<FollowerMessage> {
        socket_read(stream)
            .map(|message| {
                tracing::debug!("leader received message {:?}", &message);
                message
            })
            .map_err(|e| {
                e.context("the main `rover dev` process did not receive a valid incoming message")
                    .into()
            })
    }

    /// Writes a [`LeaderMessageKind`] to an open socket connection.
    fn socket_write(
        message: LeaderMessageKind,
        stream: &mut BufReader<interprocess::local_socket::Stream>,
    ) -> RoverResult<()> {
        tracing::debug!("leader sending message {:?}", message);
        socket_write(&message, stream)
    }

    /// Gets the supergraph configuration from the internal state. This can different from the
    /// supergraph.yaml file as it represents intermediate states of composition while adding
    /// subgraphs to the internal representation of that file
    fn supergraph_config_internal_representation(&self) -> SupergraphConfig {
        let mut supergraph_config: SupergraphConfig = self
            .subgraphs
            .iter()
            .map(|((name, url), sdl)| SubgraphDefinition::new(name, url.to_string(), sdl))
            .collect::<Vec<SubgraphDefinition>>()
            .into();

        supergraph_config.set_federation_version(self.federation_version.clone());
        supergraph_config
    }

    /// Gets the list of subgraphs running in this session
    fn get_subgraphs(&self) -> SubgraphKeys {
        tracing::debug!("notifying new `rover dev` process about existing subgraphs");
        self.subgraphs.keys().cloned().collect()
    }

    /// Shuts the router down, removes the socket file, and exits the process.
<<<<<<< HEAD
    pub async fn shutdown(&mut self) {
        let router_runner = self.router_runner.take();
        let ipc_socket_addr = self.ipc_socket_addr.clone();
        tokio::task::spawn(async move {
            if let Some(mut runner) = router_runner {
                let _ = runner.kill().await.map_err(log_err_and_continue);
            }
            let _ = std::fs::remove_file(&ipc_socket_addr);
            std::process::exit(1)
        });
=======
    pub fn shutdown(&mut self) {
        let _ = self.router_runner.kill().map_err(log_err_and_continue);
        let _ = std::fs::remove_file(&self.raw_socket_name);
        std::process::exit(1)
>>>>>>> 17066fd9
    }

    /// Handles a follower message by updating the internal subgraph representation if needed,
    /// and returns a [`LeaderMessageKind`] that can be sent over a socket or printed by the main session
    async fn handle_follower_message_kind(
        &mut self,
        follower_message: &FollowerMessageKind,
    ) -> LeaderMessageKind {
        use FollowerMessageKind::*;
        match follower_message {
            AddSubgraph { subgraph_entry } => self.add_subgraph(subgraph_entry).await,

            UpdateSubgraph { subgraph_entry } => self.update_subgraph(subgraph_entry).await,

            RemoveSubgraph { subgraph_name } => self.remove_subgraph(subgraph_name).await,

            GetSubgraphs => LeaderMessageKind::current_subgraphs(self.get_subgraphs()),

            Shutdown => {
                self.shutdown().await;
                LeaderMessageKind::message_received()
            }

            HealthCheck => LeaderMessageKind::message_received(),

            GetVersion { follower_version } => LeaderMessageKind::get_version(follower_version),
        }
    }
}

impl Drop for LeaderSession {
    fn drop(&mut self) {
        let router_runner = self.router_runner.take();
        let socket_addr = self.ipc_socket_addr.clone();
        tokio::task::spawn(async move {
            if let Some(mut runner) = router_runner {
                let _ = runner.kill().await.map_err(log_err_and_continue);
            }
            let _ = std::fs::remove_file(&socket_addr);
            std::process::exit(1)
        });
    }
}

#[derive(Serialize, Deserialize, Debug, Clone)]
pub enum LeaderMessageKind {
    GetVersion {
        follower_version: String,
        leader_version: String,
    },
    LeaderSessionInfo {
        subgraphs: SubgraphKeys,
    },
    CompositionSuccess {
        action: String,
    },
    ErrorNotification {
        error: String,
    },
    MessageReceived,
}

impl LeaderMessageKind {
    pub fn get_version(follower_version: &str) -> Self {
        Self::GetVersion {
            follower_version: follower_version.to_string(),
            leader_version: PKG_VERSION.to_string(),
        }
    }

    pub fn current_subgraphs(subgraphs: SubgraphKeys) -> Self {
        Self::LeaderSessionInfo { subgraphs }
    }

    pub fn error(error: String) -> Self {
        Self::ErrorNotification { error }
    }

    pub fn add_subgraph_composition_success(subgraph_name: &SubgraphName) -> Self {
        Self::CompositionSuccess {
            action: format!("adding the '{}' subgraph", subgraph_name),
        }
    }

    pub fn update_subgraph_composition_success(subgraph_name: &SubgraphName) -> Self {
        Self::CompositionSuccess {
            action: format!("updating the '{}' subgraph", subgraph_name),
        }
    }

    pub fn remove_subgraph_composition_success(subgraph_name: &SubgraphName) -> Self {
        Self::CompositionSuccess {
            action: format!("removing the '{}' subgraph", subgraph_name),
        }
    }

    pub fn message_received() -> Self {
        Self::MessageReceived
    }

    pub fn print(&self) {
        match self {
            LeaderMessageKind::ErrorNotification { error } => {
                eprintln!("{}", error);
            }
            LeaderMessageKind::CompositionSuccess { action } => {
                eprintln!("{}successfully composed after {}", Emoji::Success, &action);
            }
            LeaderMessageKind::LeaderSessionInfo { subgraphs } => {
                let subgraphs = match subgraphs.len() {
                    0 => "no subgraphs".to_string(),
                    1 => "1 subgraph".to_string(),
                    l => format!("{} subgraphs", l),
                };
                tracing::info!("the main `rover dev` process currently has {}", subgraphs);
            }
            LeaderMessageKind::GetVersion {
                leader_version,
                follower_version: _,
            } => {
                tracing::debug!(
                    "the main `rover dev` process is running version {}",
                    &leader_version
                );
            }
            LeaderMessageKind::MessageReceived => {
                tracing::debug!(
                        "the main `rover dev` process acknowledged the message, but did not take an action"
                    )
            }
        }
    }
}

#[derive(Debug, Clone)]
pub struct LeaderChannel {
    pub sender: Sender<LeaderMessageKind>,
    pub receiver: Receiver<LeaderMessageKind>,
}

impl LeaderChannel {
    pub fn new() -> Self {
        let (sender, receiver) = bounded(0);

        Self { sender, receiver }
    }
}

#[cfg(test)]
mod tests {
    use apollo_federation_types::config::FederationVersion::{ExactFedOne, ExactFedTwo};
    use rstest::rstest;
    use semver::Version;
    use speculoos::assert_that;
    use speculoos::prelude::ResultAssertions;

    use super::*;

    #[rstest]
    fn leader_message_can_get_version() {
        let follower_version = PKG_VERSION.to_string();
        let message = LeaderMessageKind::get_version(&follower_version);
        let expected_message_json = serde_json::to_string(&message).unwrap();
        assert_eq!(
            expected_message_json,
            serde_json::json!({
                "GetVersion": {
                    "follower_version": follower_version,
                    "leader_version": follower_version,
                }
            })
            .to_string()
        )
    }

    #[rstest]
    #[case::env_var_no_yaml_fed_two(Some(String::from("2.3.4")), None, ExactFedTwo(Version::parse("2.3.4").unwrap()), false)]
    #[case::env_var_no_yaml_fed_one(Some(String::from("0.40.0")), None, ExactFedOne(Version::parse("0.40.0").unwrap()), false)]
    #[case::env_var_no_yaml_unsupported_fed_version(
        Some(String::from("1.0.1")),
        None,
        FederationVersion::LatestFedTwo,
        false
    )]
    #[case::nonsense_env_var_no_yaml(
        Some(String::from("crackers")),
        None,
        FederationVersion::LatestFedTwo,
        false
    )]
    #[case::env_var_with_yaml_fed_two(Some(String::from("2.3.4")), Some(ExactFedTwo(Version::parse("2.3.4").unwrap())), ExactFedTwo(Version::parse("2.3.4").unwrap()), false)]
    #[case::env_var_with_yaml_fed_one(Some(String::from("0.50.0")), Some(ExactFedTwo(Version::parse("2.3.5").unwrap())), ExactFedOne(Version::parse("0.50.0").unwrap()), false)]
    #[case::nonsense_env_var_with_yaml(Some(String::from("cheese")), Some(ExactFedTwo(Version::parse("2.3.5").unwrap())), ExactFedTwo(Version::parse("2.3.5").unwrap()), false)]
    #[case::yaml_no_env_var_fed_two(None, Some(ExactFedTwo(Version::parse("2.3.5").unwrap())),  ExactFedTwo(Version::parse("2.3.5").unwrap()), false)]
    #[case::yaml_no_env_var_fed_one(None, Some(ExactFedOne(Version::parse("0.69.0").unwrap())),  ExactFedOne(Version::parse("0.69.0").unwrap()), false)]
    #[case::nothing_grabs_latest(None, None, FederationVersion::LatestFedTwo, false)]
    fn federation_version_respects_precedence_order(
        #[case] env_var_value: Option<String>,
        #[case] config_value: Option<FederationVersion>,
        #[case] expected_value: FederationVersion,
        #[case] error_expected: bool,
    ) {
        let res = LeaderSession::get_federation_version(config_value, env_var_value);
        if error_expected {
            assert_that(&res).is_err();
        } else {
            assert_that(&res.unwrap()).is_equal_to(expected_value);
        }
    }
}<|MERGE_RESOLUTION|>--- conflicted
+++ resolved
@@ -31,7 +31,6 @@
     utils::client::StudioClientConfig,
     RoverError, RoverErrorSuggestion, RoverResult, PKG_VERSION,
 };
-<<<<<<< HEAD
 use anyhow::{anyhow, Context};
 use apollo_federation_types::{
     build::SubgraphDefinition,
@@ -46,8 +45,6 @@
 use serde::{Deserialize, Serialize};
 
 use std::{collections::HashMap, fmt::Debug, io::BufReader, net::TcpListener};
-=======
->>>>>>> 17066fd9
 
 use super::{
     create_socket_name,
@@ -145,16 +142,12 @@
             OVERRIDE_DEV_COMPOSITION_VERSION.clone(),
         )?;
 
-<<<<<<< HEAD
+        // install plugins before proceeding
         router_runner.maybe_install_router().await?;
         compose_runner
             .maybe_install_supergraph(federation_version.clone())
             .await?;
-=======
-        // install plugins before proceeding
-        router_runner.maybe_install_router()?;
-        compose_runner.maybe_install_supergraph(federation_version.clone())?;
->>>>>>> 17066fd9
+
 
         router_config_handler.start()?;
 
@@ -299,25 +292,6 @@
     async fn add_subgraph(&mut self, subgraph_entry: &SubgraphEntry) -> LeaderMessageKind {
         let is_first_subgraph = self.subgraphs.is_empty();
         let ((name, url), sdl) = subgraph_entry;
-<<<<<<< HEAD
-        if self
-            .subgraphs
-            .get(&(name.to_string(), url.clone()))
-            .is_some()
-        {
-            LeaderMessageKind::error(
-                RoverError::new(anyhow!(
-                    "subgraph with name '{}' and url '{}' already exists",
-                    &name,
-                    &url
-                ))
-                .to_string(),
-            )
-        } else {
-            self.subgraphs
-                .insert((name.to_string(), url.clone()), sdl.to_string());
-            let composition_result = self.compose().await;
-=======
 
         if let Vacant(e) = self.subgraphs.entry((name.to_string(), url.clone())) {
             e.insert(sdl.to_string());
@@ -338,8 +312,7 @@
                 }
             }
 
-            let composition_result = self.compose();
->>>>>>> 17066fd9
+            let composition_result = self.compose().await;
             if let Err(composition_err) = composition_result {
                 LeaderMessageKind::error(composition_err)
             } else if composition_result.transpose().is_some() && !is_first_subgraph {
@@ -405,18 +378,11 @@
     }
 
     /// Reruns composition, which triggers the router to reload.
-<<<<<<< HEAD
     async fn compose(&mut self) -> CompositionResult {
         match self
             .compose_runner
             .run(&mut self.supergraph_config())
             .and_then(|maybe_new_schema| async {
-=======
-    fn compose(&mut self) -> CompositionResult {
-        self.compose_runner
-            .run(&mut self.supergraph_config_internal_representation())
-            .and_then(|maybe_new_schema| {
->>>>>>> 17066fd9
                 if maybe_new_schema.is_some() {
                     if let Some(runner) = self.router_runner.as_mut() {
                         if let Err(err) = runner.spawn().await {
@@ -484,7 +450,6 @@
     }
 
     /// Shuts the router down, removes the socket file, and exits the process.
-<<<<<<< HEAD
     pub async fn shutdown(&mut self) {
         let router_runner = self.router_runner.take();
         let ipc_socket_addr = self.ipc_socket_addr.clone();
@@ -495,12 +460,6 @@
             let _ = std::fs::remove_file(&ipc_socket_addr);
             std::process::exit(1)
         });
-=======
-    pub fn shutdown(&mut self) {
-        let _ = self.router_runner.kill().map_err(log_err_and_continue);
-        let _ = std::fs::remove_file(&self.raw_socket_name);
-        std::process::exit(1)
->>>>>>> 17066fd9
     }
 
     /// Handles a follower message by updating the internal subgraph representation if needed,
