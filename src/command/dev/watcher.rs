--- conflicted
+++ resolved
@@ -177,11 +177,7 @@
                         (sdl, None)
                     }
                     IntrospectRunnerKind::Unknown(unknown_runner) => {
-<<<<<<< HEAD
-                        let (sdl, specific_runner) = unknown_runner.run().await?;
-=======
-                        let (sdl, specific_runner) = unknown_runner.run(retry_period)?;
->>>>>>> d3bc90bd
+                        let (sdl, specific_runner) = unknown_runner.run(retry_period).await?;
                         (
                             sdl,
                             Some(SubgraphSchemaWatcherKind::Introspect(
@@ -204,22 +200,15 @@
         Ok((subgraph_definition, refresher))
     }
 
-<<<<<<< HEAD
     async fn update_subgraph(
-        &mut self,
-        last_message: Option<&String>,
-    ) -> RoverResult<Option<String>> {
-        let maybe_update_message = match self.get_subgraph_definition_and_maybe_new_runner().await {
-=======
-    fn update_subgraph(
         &mut self,
         last_message: Option<&String>,
         retry_period: Option<Duration>,
     ) -> RoverResult<Option<String>> {
         let maybe_update_message = match self
             .get_subgraph_definition_and_maybe_new_runner(retry_period)
+            .await
         {
->>>>>>> d3bc90bd
             Ok((subgraph_definition, maybe_new_refresher)) => {
                 if let Some(new_refresher) = maybe_new_refresher {
                     self.set_schema_refresher(new_refresher);
@@ -280,14 +269,10 @@
     ///
     /// This function will block forever for `SubgraphSchemaWatcherKind` that poll for changes—so it
     /// should be started in a separate thread.
-<<<<<<< HEAD
-    pub async fn watch_subgraph_for_changes(&mut self) -> RoverResult<()> {
-=======
-    pub fn watch_subgraph_for_changes(
+    pub async fn watch_subgraph_for_changes(
         &mut self,
         retry_period: Option<Duration>,
     ) -> RoverResult<()> {
->>>>>>> d3bc90bd
         let mut last_message = None;
         match self.schema_watcher_kind.clone() {
             SubgraphSchemaWatcherKind::Introspect(introspect_runner_kind, polling_interval) => {
@@ -303,22 +288,17 @@
                     }
                 );
                 loop {
-<<<<<<< HEAD
-                    last_message = self.update_subgraph(last_message.as_ref()).await?;
+                    last_message = self
+                        .update_subgraph(last_message.as_ref(), retry_period)
+                        .await?;
                     tokio::time::sleep(std::time::Duration::from_secs(polling_interval)).await;
-=======
-                    last_message = self.update_subgraph(last_message.as_ref(), retry_period)?;
-                    std::thread::sleep(std::time::Duration::from_secs(polling_interval));
->>>>>>> d3bc90bd
                 }
             }
             SubgraphSchemaWatcherKind::File(path) => {
                 // populate the schema for the first time (last_message is always None to start)
-<<<<<<< HEAD
-                last_message = self.update_subgraph(last_message.as_ref()).await?;
-=======
-                last_message = self.update_subgraph(last_message.as_ref(), retry_period)?;
->>>>>>> d3bc90bd
+                last_message = self
+                    .update_subgraph(last_message.as_ref(), retry_period)
+                    .await?;
 
                 let (tx, rx) = unbounded();
 
@@ -332,19 +312,13 @@
                         Ok(Err(err)) => return Err(anyhow::Error::from(err).into()),
                         Err(err) => return Err(anyhow::Error::from(err).into()),
                     }
-<<<<<<< HEAD
-                    last_message = self.update_subgraph(last_message.as_ref()).await?;
+                    last_message = self
+                        .update_subgraph(last_message.as_ref(), retry_period)
+                        .await?;
                 }
             }
             SubgraphSchemaWatcherKind::Once(_) => {
-                self.update_subgraph(None).await?;
-=======
-                    last_message = self.update_subgraph(last_message.as_ref(), retry_period)?;
-                }
-            }
-            SubgraphSchemaWatcherKind::Once(_) => {
-                self.update_subgraph(None, retry_period)?;
->>>>>>> d3bc90bd
+                self.update_subgraph(None, retry_period).await?;
             }
         }
         Ok(())
