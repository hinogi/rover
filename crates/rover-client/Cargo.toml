[package]
authors = ["Apollo Developers <opensource@apollographql.com>"]
description = "an http client for making graphql requests for the rover CLI"
edition = "2021"
name = "rover-client"
version = "0.0.0"

publish = false

[dependencies]
ariadne = { workspace = true }
apollo-federation-types = { workspace = true }
apollo-parser = { workspace = true }
apollo-encoder = { workspace = true }
<<<<<<< HEAD
backoff = { workspace = true, features = ["tokio", "futures"] }
=======
backoff = { workspace = true }
buildstructor = { workspace = true }
>>>>>>> 05276fd4
chrono = { workspace = true, features = ["serde"] }
derive-getters = { workspace = true }
git-url-parse = { workspace = true }
git2 = { workspace = true, features = [
    "vendored-openssl",
] }
graphql_client = { workspace = true }
houston = { workspace = true }
humantime = { workspace = true }
hyper = { workspace = true }
prettytable-rs = { workspace = true }
reqwest = { workspace = true, features = [
    "blocking",
    "brotli",
    "gzip",
    "json",
    "native-tls-vendored",
    "socks",
] }
rover-std = { workspace = true }
semver = { workspace = true }
serde = { workspace = true }
serde_json = { workspace = true }
thiserror = { workspace = true }
tracing = { workspace = true }
regex = { workspace = true }
tokio = { workspace = true, features = ["rt", "macros"] }

[build-dependencies]
anyhow = { workspace = true }
camino = { workspace = true }
rover-std = { workspace = true }
serde_json = { workspace = true }
reqwest = { workspace = true, features = [
    "json",
    "blocking",
    "native-tls-vendored",
] }

[dev-dependencies]
indoc = { workspace = true}
httpmock = { workspace = true }
pretty_assertions = { workspace = true }
strip-ansi-escapes = { workspace = true }
rstest = { workspace = true }<|MERGE_RESOLUTION|>--- conflicted
+++ resolved
@@ -12,12 +12,8 @@
 apollo-federation-types = { workspace = true }
 apollo-parser = { workspace = true }
 apollo-encoder = { workspace = true }
-<<<<<<< HEAD
 backoff = { workspace = true, features = ["tokio", "futures"] }
-=======
-backoff = { workspace = true }
 buildstructor = { workspace = true }
->>>>>>> 05276fd4
 chrono = { workspace = true, features = ["serde"] }
 derive-getters = { workspace = true }
 git-url-parse = { workspace = true }
