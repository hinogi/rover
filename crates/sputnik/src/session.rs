use camino::Utf8PathBuf;
use ci_info::types::Vendor as CiVendor;
use reqwest::Client;
use reqwest::Url;
use rover_client::shared::GitContext;
use semver::Version;
use serde::Serialize;
use sha2::{Digest, Sha256};
use uuid::Uuid;
use wsl::is_wsl;

use std::collections::HashMap;
use std::convert::TryFrom;
use std::env;
use std::fmt::Debug;
use std::time::Duration;

use crate::{Report, SputnikError};

// set timeout to 100 ms to prevent blocking for too long on reporting; 30ms p99
const REPORT_TIMEOUT: Duration = Duration::from_millis(100);

/// The Session represents a usage of the CLI analogous to a web session
/// It contains the "url" (command path + flags) but doesn't contain any
/// values entered by the user. It also contains some identity information
/// for the user
#[derive(Debug, Serialize)]
pub struct Session {
    /// the command usage where information about the command is collected
    command: Command,

    /// Apollo generated machine ID. Stored globally at ~/.apollo/config.toml
    machine_id: Uuid,

    /// A unique session id
    session_id: Uuid,

    /// SHA-256 hash of the current working directory
    cwd_hash: String,

    /// SHA-256 hash of the git remote URL
    remote_url_hash: Option<String>,

    /// Information about the current architecture/platform
    platform: Platform,

    /// The current version of the CLI
    cli_version: Version,

    /// Where the telemetry data is being reported to
    #[serde(skip_serializing)]
    reporting_info: ReportingInfo,

    /// The reqwest Client sputnik uses to send telemetry data
    #[serde(skip_serializing)]
    client: Client,
}

/// Platform represents the platform the CLI is being run from
#[derive(Debug, Serialize)]
pub struct Platform {
    /// the platform from which the command was run (i.e. linux, macOS, windows or even wsl)
    os: String,

    /// the cpu arch used
    arch: String,

    /// if we think this command is being run in CI
    continuous_integration: Option<CiVendor>,
}

/// Command contains information about the command that was run
#[derive(Eq, PartialEq, Serialize, Clone, Debug)]
pub struct Command {
    /// the name of the command that was run.
    pub name: String,

    /// the arguments that were run with the command.
    pub arguments: HashMap<String, serde_json::Value>,
}

/// ReportingInfo represents information about where the telemetry data
/// should be reported to
#[derive(Debug)]
struct ReportingInfo {
    is_telemetry_enabled: bool,
    endpoint: Url,
    user_agent: String,
}

impl Session {
    /// creates a new Session containing info about the current command
    /// being executed.
    pub fn new<T: Report>(app: &T) -> Result<Session, SputnikError> {
        let machine_id = app.machine_id()?;
        let command = app.serialize_command()?;
        let client = app.client()?;
        let reporting_info = ReportingInfo {
            is_telemetry_enabled: app.is_telemetry_enabled()?,
            endpoint: app.endpoint()?,
            user_agent: app.user_agent(),
        };
        let current_dir = Utf8PathBuf::try_from(env::current_dir()?)?;
        let session_id = Uuid::new_v4();
        let cwd_hash = get_cwd_hash(&current_dir);
        let remote_url_hash = get_repo_hash();

        let continuous_integration = if ci_info::is_ci() {
            ci_info::get().vendor
        } else {
            None
        };

        let os = if is_wsl() {
            "wsl".to_string()
        } else {
            env::consts::OS.to_string()
        };

        let platform = Platform {
            os,
            arch: env::consts::ARCH.to_string(),
            continuous_integration,
        };

        let cli_version = Version::parse(app.version().as_str())?;

        Ok(Session {
            command,
            machine_id,
            session_id,
            cwd_hash,
            remote_url_hash,
            platform,
            cli_version,
            reporting_info,
            client,
        })
    }

    /// sends anonymous usage data to the endpoint defined in ReportingInfo.
<<<<<<< HEAD
    pub async fn report(&self) -> Result<(), SputnikError> {
        if self.reporting_info.is_telemetry_enabled && !cfg!(debug_assertions) {
            // set timeout to 400 ms to prevent blocking for too long on reporting
            let timeout = Duration::from_millis(4000);
=======
    pub fn report(&self) -> Result<(), SputnikError> {
        // Disable telemetry by default when not a production release.
        // TODO: consider whether we want to disable non-production telemetry or at least document
        // the reasoning for not using it
        if !cfg!(debug_assertions) && !cfg!(test) {
            return Ok(());
        }

        if self.reporting_info.is_telemetry_enabled {
>>>>>>> 17066fd9
            let body = serde_json::to_string(&self)?;
            tracing::debug!("POSTing to {}", &self.reporting_info.endpoint);
            tracing::debug!("{}", body);
            self.client
                .post(self.reporting_info.endpoint.clone())
                .body(body)
                .header("User-Agent", &self.reporting_info.user_agent)
                .header("Content-Type", "application/json")
<<<<<<< HEAD
                .timeout(timeout)
                .send()
                .await?;
=======
                .timeout(REPORT_TIMEOUT)
                .send()?;
>>>>>>> 17066fd9
        }

        Ok(())
    }
}

/// returns sha256 digest of the directory the tool was executed from.
fn get_cwd_hash(current_dir: &Utf8PathBuf) -> String {
    format!("{:x}", Sha256::digest(current_dir.as_str().as_bytes()))
}

/// returns sha256 digest of the repository the tool was executed from.
fn get_repo_hash() -> Option<String> {
    GitContext::default()
        .remote_url
        .map(|remote_url| format!("{:x}", Sha256::digest(remote_url.as_bytes())))
}

#[cfg(test)]
mod tests {
    use std::error::Error;

    use super::*;
    use httpmock::{Method::POST, MockServer};
    use reqwest::blocking::Client;
    use rstest::*;
    use speculoos::{assert_that, result::ResultAssertions};

    #[fixture]
    fn report_path() -> &'static str {
        "some/report"
    }

    #[fixture]
    fn user_agent() -> &'static str {
        "some-user-agent"
    }

    #[fixture]
    fn session() -> Session {
        let mut arguments = HashMap::new();
        arguments.insert("cowbell".into(), "--with-feeling".into());

        Session {
            command: Command {
                name: "test-command".to_string(),
                arguments,
            },
            machine_id: Uuid::max(),
            session_id: Uuid::nil(),
            cwd_hash: "current/working/directory".into(),
            remote_url_hash: None,
            platform: Platform {
                os: "rocks-and-lightning".into(),
                arch: "itecture".into(),
                continuous_integration: None,
            },
            cli_version: Version::parse("0.0.0-test".into()).unwrap(),
            reporting_info: ReportingInfo {
                is_telemetry_enabled: true,
                endpoint: Url::parse(format!("http://0.0.0.0/{}", report_path()).as_str()).unwrap(),
                user_agent: user_agent().into(),
            },
            client: Client::new(),
        }
    }

    enum ReportCase {
        Success,
        TelemetryDisabled,
        TimedOut,
    }

    #[rstest]
    #[case::success(ReportCase::Success)]
    #[case::telemetry_disabled(ReportCase::TelemetryDisabled)]
    #[case::timedout(ReportCase::TimedOut)]
    fn test_report(
        #[case] case: ReportCase,
        mut session: Session,
        report_path: &'static str,
        user_agent: &'static str,
    ) -> Result<(), anyhow::Error> {
        // Toggle between true/false for telemetry to test whether we fire requests when it's
        // disabled
        if let ReportCase::TelemetryDisabled = case {
            session.reporting_info.is_telemetry_enabled = false;
        } else {
            session.reporting_info.is_telemetry_enabled = true;
        }

        let server = MockServer::start();
        let addr = server.address().to_string();
        let mocked_addr = Url::parse(format!("http://{}/{}", &addr, report_path).as_str()).unwrap();
        session.reporting_info.endpoint = mocked_addr;

        let mocked = server.mock(|when, then| {
            when.method(POST)
                // Annoyingly, the fixture needs to not have the preceding `/` for
                // Url::parse() because it doesn't strip them; so, don't remove this
                // preceding `/`
                .path(format!("/{}", report_path))
                .header("User-Agent", user_agent)
                .header("Content-Type", "application/json");

            match case {
                ReportCase::Success | ReportCase::TelemetryDisabled => then.status(200),
                ReportCase::TimedOut =>
                // This won't actually wait 10s over the timeout threshold; the timeout
                // will kick in and return an error
                {
                    then.status(504)
                        .delay(REPORT_TIMEOUT + Duration::from_secs(10))
                }
            };
        });

        let res = session.report();

        if let ReportCase::TelemetryDisabled = case {
            // When telemetry is disabled, we should expect not outbound calls
            mocked.assert_hits(0);
        } else {
            mocked.assert();
        }

        match case {
            ReportCase::Success | ReportCase::TelemetryDisabled => {
                assert_that!(res).is_ok();
            }
            ReportCase::TimedOut => {
                assert_that!(res).is_err().matches(|err| {
                    err.source().unwrap().source().unwrap().to_string() == "operation timed out"
                });
            }
        };

        Ok(())
    }
}<|MERGE_RESOLUTION|>--- conflicted
+++ resolved
@@ -139,22 +139,13 @@
     }
 
     /// sends anonymous usage data to the endpoint defined in ReportingInfo.
-<<<<<<< HEAD
     pub async fn report(&self) -> Result<(), SputnikError> {
-        if self.reporting_info.is_telemetry_enabled && !cfg!(debug_assertions) {
-            // set timeout to 400 ms to prevent blocking for too long on reporting
-            let timeout = Duration::from_millis(4000);
-=======
-    pub fn report(&self) -> Result<(), SputnikError> {
-        // Disable telemetry by default when not a production release.
         // TODO: consider whether we want to disable non-production telemetry or at least document
         // the reasoning for not using it
         if !cfg!(debug_assertions) && !cfg!(test) {
             return Ok(());
         }
 
-        if self.reporting_info.is_telemetry_enabled {
->>>>>>> 17066fd9
             let body = serde_json::to_string(&self)?;
             tracing::debug!("POSTing to {}", &self.reporting_info.endpoint);
             tracing::debug!("{}", body);
@@ -163,14 +154,9 @@
                 .body(body)
                 .header("User-Agent", &self.reporting_info.user_agent)
                 .header("Content-Type", "application/json")
-<<<<<<< HEAD
-                .timeout(timeout)
+                .timeout(REPORT_TIMEOUT)
                 .send()
                 .await?;
-=======
-                .timeout(REPORT_TIMEOUT)
-                .send()?;
->>>>>>> 17066fd9
         }
 
         Ok(())
